--- conflicted
+++ resolved
@@ -1,48 +1,3 @@
-<<<<<<< HEAD
-import React from "react";
-import { Toaster } from "@/components/ui/toaster";
-import { Toaster as Sonner } from "@/components/ui/sonner";
-import { TooltipProvider } from "@/components/ui/tooltip";
-import { QueryClient, QueryClientProvider } from "@tanstack/react-query";
-import { BrowserRouter, Routes, Route } from "react-router-dom";
-import { ThemeProvider } from "@/components/ThemeProvider";
-import Index from "./pages/Index";
-import Dashboard from "./pages/Dashboard";
-import CreateAgent from "./pages/CreateAgent";
-import MyAgents from "./pages/MyAgents";
-import Chat from "./pages/Chat";
-import Profile from "./pages/Profile";
-import EmbedWidget from "./pages/EmbedWidget";
-import Analytics from "./pages/Analytics";
-import NotFound from "./pages/NotFound";
-
-const queryClient = new QueryClient();
-
-const App: React.FC = () => {
-  return (
-    <QueryClientProvider client={queryClient}>
-      <ThemeProvider defaultTheme="system" storageKey="neochat-theme">
-        <TooltipProvider>
-          <Toaster />
-          <Sonner />
-          <BrowserRouter>
-            <Routes>
-              <Route path="/" element={<Index />} />
-              <Route path="/dashboard" element={<Dashboard />} />
-              <Route path="/create-agent" element={<CreateAgent />} />
-              <Route path="/my-agents" element={<MyAgents />} />
-              <Route path="/chat" element={<Chat />} />
-              <Route path="/profile" element={<Profile />} />
-              <Route path="/embed" element={<EmbedWidget />} />
-              <Route path="/analytics" element={<Analytics />} />
-              {/* ADD ALL CUSTOM ROUTES ABOVE THE CATCH-ALL "*" ROUTE */}
-              <Route path="*" element={<NotFound />} />
-            </Routes>
-          </BrowserRouter>
-        </TooltipProvider>
-      </ThemeProvider>
-    </QueryClientProvider>
-=======
 import React, { useState, useEffect } from 'react';
 import { AuthClient } from '@dfinity/auth-client';
 import { Identity } from '@dfinity/agent';
@@ -381,13 +336,9 @@
         </main>
       </div>
     </div>
->>>>>>> 4776ae9c
   );
-};
-
-<<<<<<< HEAD
-export default App;
-=======
+}
+
 // Sidebar component
 function SidebarContent({ 
   navigation, 
@@ -473,5 +424,4 @@
   );
 }
 
-export default App; 
->>>>>>> 4776ae9c
+export default App; 