@import "tailwindcss/base";
@import "tailwindcss/components";
@import "tailwindcss/utilities";

<<<<<<< HEAD
/* Definition of the design system. All colors, gradients, fonts, etc should be defined here. */

@layer base {
  :root {
    --background: 0 0% 100%;
    --foreground: 222.2 84% 4.9%;

    --card: 0 0% 100%;
    --card-foreground: 222.2 84% 4.9%;

    --popover: 0 0% 100%;
    --popover-foreground: 222.2 84% 4.9%;

    --primary: 222.2 47.4% 11.2%;
    --primary-foreground: 210 40% 98%;

    --secondary: 210 40% 96.1%;
    --secondary-foreground: 222.2 47.4% 11.2%;

    --muted: 210 40% 96.1%;
    --muted-foreground: 215.4 16.3% 46.9%;

    --accent: 210 40% 96.1%;
    --accent-foreground: 222.2 47.4% 11.2%;

    --destructive: 0 84.2% 60.2%;
    --destructive-foreground: 210 40% 98%;

    --border: 214.3 31.8% 91.4%;
    --input: 214.3 31.8% 91.4%;
    --ring: 222.2 84% 4.9%;

    --radius: 0.5rem;

    --sidebar-background: 0 0% 98%;

    --sidebar-foreground: 240 5.3% 26.1%;

    --sidebar-primary: 240 5.9% 10%;
=======
@layer base {
  :root {
    --background: 0 0% 100%;
    --foreground: 222.2 84% 4.9%;

    --card: 0 0% 100%;
    --card-foreground: 222.2 84% 4.9%;

    --popover: 0 0% 100%;
    --popover-foreground: 222.2 84% 4.9%;

    --primary: 222.2 47.4% 11.2%;
    --primary-foreground: 210 40% 98%;

    --secondary: 210 40% 96.1%;
    --secondary-foreground: 222.2 47.4% 11.2%;

    --muted: 210 40% 96.1%;
    --muted-foreground: 215.4 16.3% 46.9%;

    --accent: 210 40% 96.1%;
    --accent-foreground: 222.2 47.4% 11.2%;

    --destructive: 0 84.2% 60.2%;
    --destructive-foreground: 210 40% 98%;

    --border: 214.3 31.8% 91.4%;
    --input: 214.3 31.8% 91.4%;
    --ring: 222.2 84% 4.9%;

    --radius: 0.5rem;

    --sidebar-background: 0 0% 98%;

    --sidebar-foreground: 240 5.3% 26.1%;

    --sidebar-primary: 240 5.9% 10%;

    --sidebar-primary-foreground: 0 0% 98%;

    --sidebar-accent: 240 4.8% 95.9%;

    --sidebar-accent-foreground: 240 5.9% 10%;

    --sidebar-border: 220 13% 91%;

    --sidebar-ring: 217.2 91.2% 59.8%;
  }

  .dark {
    --background: 222.2 84% 4.9%;
    --foreground: 210 40% 98%;

    --card: 222.2 84% 4.9%;
    --card-foreground: 210 40% 98%;

    --popover: 222.2 84% 4.9%;
    --popover-foreground: 210 40% 98%;

    --primary: 210 40% 98%;
    --primary-foreground: 222.2 47.4% 11.2%;

    --secondary: 217.2 32.6% 17.5%;
    --secondary-foreground: 210 40% 98%;

    --muted: 217.2 32.6% 17.5%;
    --muted-foreground: 215 20.2% 65.1%;

    --accent: 217.2 32.6% 17.5%;
    --accent-foreground: 210 40% 98%;

    --destructive: 0 62.8% 30.6%;
    --destructive-foreground: 210 40% 98%;

    --border: 217.2 32.6% 17.5%;
    --input: 217.2 32.6% 17.5%;
    --ring: 212.7 26.8% 83.9%;
    --sidebar-background: 240 5.9% 10%;
    --sidebar-foreground: 240 4.8% 95.9%;
    --sidebar-primary: 224.3 76.3% 48%;
    --sidebar-primary-foreground: 0 0% 100%;
    --sidebar-accent: 240 3.7% 15.9%;
    --sidebar-accent-foreground: 240 4.8% 95.9%;
    --sidebar-border: 240 3.7% 15.9%;
    --sidebar-ring: 217.2 91.2% 59.8%;
  }
}

@layer base {
  * {
    @apply border-border;
  }

  body {
    @apply bg-background text-foreground;
  }
}

body {
  margin: 0;
  font-family: -apple-system, BlinkMacSystemFont, "Segoe UI", "Roboto", "Oxygen", "Ubuntu", "Cantarell", "Fira Sans", "Droid Sans", "Helvetica Neue", sans-serif;
  -webkit-font-smoothing: antialiased;
  -moz-osx-font-smoothing: grayscale;
}

code {
  font-family: source-code-pro, Menlo, Monaco, Consolas, "Courier New", monospace;
}
>>>>>>> a60876d7

    --sidebar-primary-foreground: 0 0% 98%;

    --sidebar-accent: 240 4.8% 95.9%;

    --sidebar-accent-foreground: 240 5.9% 10%;

    --sidebar-border: 220 13% 91%;

    --sidebar-ring: 217.2 91.2% 59.8%;
  }

  .dark {
    --background: 222.2 84% 4.9%;
    --foreground: 210 40% 98%;

    --card: 222.2 84% 4.9%;
    --card-foreground: 210 40% 98%;

    --popover: 222.2 84% 4.9%;
    --popover-foreground: 210 40% 98%;

    --primary: 210 40% 98%;
    --primary-foreground: 222.2 47.4% 11.2%;

    --secondary: 217.2 32.6% 17.5%;
    --secondary-foreground: 210 40% 98%;

    --muted: 217.2 32.6% 17.5%;
    --muted-foreground: 215 20.2% 65.1%;

    --accent: 217.2 32.6% 17.5%;
    --accent-foreground: 210 40% 98%;

    --destructive: 0 62.8% 30.6%;
    --destructive-foreground: 210 40% 98%;

    --border: 217.2 32.6% 17.5%;
    --input: 217.2 32.6% 17.5%;
    --ring: 212.7 26.8% 83.9%;
    --sidebar-background: 240 5.9% 10%;
    --sidebar-foreground: 240 4.8% 95.9%;
    --sidebar-primary: 224.3 76.3% 48%;
    --sidebar-primary-foreground: 0 0% 100%;
    --sidebar-accent: 240 3.7% 15.9%;
    --sidebar-accent-foreground: 240 4.8% 95.9%;
    --sidebar-border: 240 3.7% 15.9%;
    --sidebar-ring: 217.2 91.2% 59.8%;
  }
}

<<<<<<< HEAD
@layer base {
  * {
    @apply border-border;
  }

  body {
    @apply bg-background text-foreground;
  }
=======
.card-shadow {
  box-shadow: 0 10px 25px -5px rgba(0, 0, 0, 0.1), 0 10px 10px -5px rgba(0, 0, 0, 0.04);
>>>>>>> a60876d7
}<|MERGE_RESOLUTION|>--- conflicted
+++ resolved
@@ -2,47 +2,10 @@
 @import "tailwindcss/components";
 @import "tailwindcss/utilities";
 
-<<<<<<< HEAD
+
 /* Definition of the design system. All colors, gradients, fonts, etc should be defined here. */
 
-@layer base {
-  :root {
-    --background: 0 0% 100%;
-    --foreground: 222.2 84% 4.9%;
 
-    --card: 0 0% 100%;
-    --card-foreground: 222.2 84% 4.9%;
-
-    --popover: 0 0% 100%;
-    --popover-foreground: 222.2 84% 4.9%;
-
-    --primary: 222.2 47.4% 11.2%;
-    --primary-foreground: 210 40% 98%;
-
-    --secondary: 210 40% 96.1%;
-    --secondary-foreground: 222.2 47.4% 11.2%;
-
-    --muted: 210 40% 96.1%;
-    --muted-foreground: 215.4 16.3% 46.9%;
-
-    --accent: 210 40% 96.1%;
-    --accent-foreground: 222.2 47.4% 11.2%;
-
-    --destructive: 0 84.2% 60.2%;
-    --destructive-foreground: 210 40% 98%;
-
-    --border: 214.3 31.8% 91.4%;
-    --input: 214.3 31.8% 91.4%;
-    --ring: 222.2 84% 4.9%;
-
-    --radius: 0.5rem;
-
-    --sidebar-background: 0 0% 98%;
-
-    --sidebar-foreground: 240 5.3% 26.1%;
-
-    --sidebar-primary: 240 5.9% 10%;
-=======
 @layer base {
   :root {
     --background: 0 0% 100%;
@@ -129,6 +92,7 @@
     --sidebar-border: 240 3.7% 15.9%;
     --sidebar-ring: 217.2 91.2% 59.8%;
   }
+
 }
 
 @layer base {
@@ -139,81 +103,4 @@
   body {
     @apply bg-background text-foreground;
   }
-}
-
-body {
-  margin: 0;
-  font-family: -apple-system, BlinkMacSystemFont, "Segoe UI", "Roboto", "Oxygen", "Ubuntu", "Cantarell", "Fira Sans", "Droid Sans", "Helvetica Neue", sans-serif;
-  -webkit-font-smoothing: antialiased;
-  -moz-osx-font-smoothing: grayscale;
-}
-
-code {
-  font-family: source-code-pro, Menlo, Monaco, Consolas, "Courier New", monospace;
-}
->>>>>>> a60876d7
-
-    --sidebar-primary-foreground: 0 0% 98%;
-
-    --sidebar-accent: 240 4.8% 95.9%;
-
-    --sidebar-accent-foreground: 240 5.9% 10%;
-
-    --sidebar-border: 220 13% 91%;
-
-    --sidebar-ring: 217.2 91.2% 59.8%;
-  }
-
-  .dark {
-    --background: 222.2 84% 4.9%;
-    --foreground: 210 40% 98%;
-
-    --card: 222.2 84% 4.9%;
-    --card-foreground: 210 40% 98%;
-
-    --popover: 222.2 84% 4.9%;
-    --popover-foreground: 210 40% 98%;
-
-    --primary: 210 40% 98%;
-    --primary-foreground: 222.2 47.4% 11.2%;
-
-    --secondary: 217.2 32.6% 17.5%;
-    --secondary-foreground: 210 40% 98%;
-
-    --muted: 217.2 32.6% 17.5%;
-    --muted-foreground: 215 20.2% 65.1%;
-
-    --accent: 217.2 32.6% 17.5%;
-    --accent-foreground: 210 40% 98%;
-
-    --destructive: 0 62.8% 30.6%;
-    --destructive-foreground: 210 40% 98%;
-
-    --border: 217.2 32.6% 17.5%;
-    --input: 217.2 32.6% 17.5%;
-    --ring: 212.7 26.8% 83.9%;
-    --sidebar-background: 240 5.9% 10%;
-    --sidebar-foreground: 240 4.8% 95.9%;
-    --sidebar-primary: 224.3 76.3% 48%;
-    --sidebar-primary-foreground: 0 0% 100%;
-    --sidebar-accent: 240 3.7% 15.9%;
-    --sidebar-accent-foreground: 240 4.8% 95.9%;
-    --sidebar-border: 240 3.7% 15.9%;
-    --sidebar-ring: 217.2 91.2% 59.8%;
-  }
-}
-
-<<<<<<< HEAD
-@layer base {
-  * {
-    @apply border-border;
-  }
-
-  body {
-    @apply bg-background text-foreground;
-  }
-=======
-.card-shadow {
-  box-shadow: 0 10px 25px -5px rgba(0, 0, 0, 0.1), 0 10px 10px -5px rgba(0, 0, 0, 0.04);
->>>>>>> a60876d7
 }